--- conflicted
+++ resolved
@@ -98,15 +98,9 @@
         if mask is not None:
             scores.masked_fill_(mask, float("-inf"))  # Apply the mask
 
-<<<<<<< HEAD
         attn_weights = F.softmax(
             scores, dim=-1)  # (batch_size, n_heads, seq_len, seq_len)
         attn_weights = self.do(attn_weights)
-=======
-        attn_weights = F.softmax(scores, dim=-1)  # (batch_size, n_heads, seq_len, seq_len)
->>>>>>> cf037101
-        attn_output = attn_weights @ V  # (batch_size, n_heads, seq_len, head_dim)
-
 
         # Concatenate heads and put through final linear layer
         attn_output = attn_output.transpose(1, 2).contiguous().view(batch_size, -1, self.embed_dim)
@@ -251,16 +245,10 @@
 
         self.word_embedding = Embedding(target_vocab_size, embed_dim)
         self.pos_enc = PositionalEncoding(seq_len, embed_dim)
-
         self.layers = nn.ModuleList([GPTDecoderBlock(embed_dim, expansion_factor, n_heads) for _ in range(num_layers)])
-
         self.fully_connected = nn.Linear(embed_dim, target_vocab_size)
-<<<<<<< HEAD
         self.norm = nn.LayerNorm(embed_dim)
         self.do = nn.Dropout(.2)
-=======
-        self.do = nn.Dropout(0.2)
->>>>>>> cf037101
 
     def forward(self, x, mask):
         x = self.word_embedding(x)
