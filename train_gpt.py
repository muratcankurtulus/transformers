import argparse

import torch
import torch.nn as nn
import torch.optim as optim
from pydantic import BaseModel
from torch.utils.tensorboard import SummaryWriter
from tqdm import tqdm

from gpt import GPT
from tokenizer import Tokenizer


class ModelConfig(BaseModel):
<<<<<<< HEAD
    embed_dim: int = 384
    tgt_vocab_size: int = 384 
=======
    embed_dim: int = 512
    tgt_vocab_size: int = 4096
>>>>>>> cf037101
    seq_len: int = 256
    num_layers: int = 4
    expansion_factor: int = 4
    n_heads: int = 6

class DatasetConfig(BaseModel):
    batch_size: int = 64
    shuffle: bool = True


class Dataset(torch.utils.data.Dataset):
    def __init__(self, data, seq_len, tokenizer):
        self.seq_len = seq_len
        self.tokenizer = tokenizer
        self.data = self.tokenizer.encode(data)

    def __len__(self):
        return len(self.data)

    def __getitem__(self, idx):
        if idx + self.seq_len + 1 > len(self.data):
            idx = 0

        src = self.data[idx : idx + self.seq_len]
        tgt = self.data[idx + 1 : idx + self.seq_len + 1]
        return torch.tensor(src).to("cuda"), torch.tensor(tgt).to("cuda")

@torch.no_grad()
def evaluate(model, criterion, eval_loader, vocab_size):
    model.eval()
    total_loss = 0
    with tqdm(eval_loader, unit="batch") as tepoch:
        with torch.no_grad():
            for src, tgt in tepoch:
                mask = model.make_tgt_mask(tgt).to("cuda")
                output = model(src, mask)
                loss = criterion(output.view(-1, vocab_size), tgt.view(-1))
                total_loss += loss.item()
                tepoch.set_postfix(eval_loss=f"{loss.item():.4f}")
    return total_loss / len(eval_loader)


def main(tokenizer_path, train_data_path, eval_data_path, epochs, experiment_name):
    writer = SummaryWriter(f"runs/{experiment_name}")

    # Load tokenizer
<<<<<<< HEAD
    tokenizer = Tokenizer.load("toy_data/tiny_sp")
=======
    tokenizer = Tokenizer.load(tokenizer_path)
>>>>>>> cf037101

    # Model configuration
    model_config = ModelConfig(
        embed_dim=args.embed_dim,
        tgt_vocab_size=args.tgt_vocab_size,
        seq_len=args.seq_len,
        num_layers=args.num_layers,
        expansion_factor=args.expansion_factor,
        n_heads=args.n_heads,
    )
    model = GPT(**model_config.model_dump()).to("cuda")

    criterion = nn.CrossEntropyLoss()
<<<<<<< HEAD
    optimizer = optim.Adam(model.parameters(),
                           lr=0.00003,
                           betas=(0.9, 0.98),
                           eps=1e-9)
=======
    optimizer = optim.Adam(model.parameters(), lr=0.0001, betas=(0.9, 0.98), eps=1e-9)
>>>>>>> cf037101

    # Load data and create DataLoader
    with open(train_data_path, encoding="utf-8") as f:
        data = f.read()

    with open(eval_data_path, encoding="utf-8") as f:
        data_eval = f.read()

    dataset_config = DatasetConfig(batch_size=args.batch_size, shuffle=args.shuffle)
    train_loader = torch.utils.data.DataLoader(
        Dataset(data, model_config.seq_len, tokenizer),
        batch_size=dataset_config.batch_size,
        shuffle=dataset_config.shuffle,
    )

    dataset_config.shuffle = False
    eval_loader = torch.utils.data.DataLoader(
        Dataset(data_eval, model_config.seq_len, tokenizer),
        batch_size=dataset_config.batch_size,
        shuffle=dataset_config.shuffle,
    )

    # Training loop
<<<<<<< HEAD
    for epoch in range(1000):
=======
    for epoch in range(epochs):
>>>>>>> cf037101
        train_loss = 0
        model.train()
        with tqdm(train_loader, unit="batch") as tepoch:
            for src, tgt in tepoch:
                mask = model.make_tgt_mask(tgt).to("cuda")
                optimizer.zero_grad()
                output = model(src, mask)
                loss = criterion(output.view(-1, model_config.tgt_vocab_size), tgt.view(-1))
                loss.backward()
                optimizer.step()

                # Log learning rate
                for param_group in optimizer.param_groups:
                    writer.add_scalar("Learning Rate", param_group["lr"], epoch * len(train_loader) + tepoch.n)

                # Log gradients
                for name, param in model.named_parameters():
                    if param.grad is not None:
                        writer.add_histogram(f"Gradients/{name}", param.grad, epoch * len(train_loader) + tepoch.n)
                tepoch.set_postfix(loss=f"{loss.item():.4f}")
                train_loss += loss.item()

            train_loss /= len(train_loader)

        # Log model parameters
        for name, param in model.named_parameters():
            writer.add_histogram(f"Parameters/{name}", param, epoch)

        eval_loss = evaluate(model, criterion, eval_loader, model_config.tgt_vocab_size)
        print(f"Epoch {epoch} | Train Loss: {train_loss} | Eval Loss: {eval_loss}\n")
        if epoch % 5 == 0 and epoch != 0:
            torch.save(model.state_dict(), f"{experiment_name}_e{epoch}.pth")
            print("Model saved!")

        writer.add_scalar("Loss/train", train_loss, epoch)
        writer.add_scalar("Loss/eval", eval_loss, epoch)
    writer.flush()
    return writer


if __name__ == "__main__":
    parser = argparse.ArgumentParser(description="Train GPT model")
    parser.add_argument("--tokenizer", type=str, help="Path to the tokenizer")
    parser.add_argument("--train_data", type=str, help="Path to the training data")
    parser.add_argument("--eval_data", type=str, help="Path to the evaluation data")
    parser.add_argument("--epochs", type=int, default=100, help="Number of epochs (default: 100)")
    parser.add_argument("--embed_dim", type=int, default=512, help="Embedding dimension (default: 512)")
    parser.add_argument("--tgt_vocab_size", type=int, default=4096, help="Target vocabulary size (default: 4096)")
    parser.add_argument("--seq_len", type=int, default=256, help="Sequence length (default: 256)")
    parser.add_argument("--num_layers", type=int, default=4, help="Number of layers (default: 4)")
    parser.add_argument("--expansion_factor", type=int, default=4, help="Expansion factor (default: 4)")
    parser.add_argument("--n_heads", type=int, default=8, help="Number of attention heads (default: 8)")
    parser.add_argument("--experiment_name", type=str, help="Name of the experiment")
    parser.add_argument("--batch_size", type=int, default=64, help="Batch size for training (default: 64)")
    parser.add_argument("--shuffle", type=bool, default=True, help="Shuffle the dataset (default: True)")

    args = parser.parse_args()

    writer = main(args.tokenizer, args.train_data, args.eval_data, args.epochs, args.experiment_name)
    writer.close()<|MERGE_RESOLUTION|>--- conflicted
+++ resolved
@@ -12,13 +12,8 @@
 
 
 class ModelConfig(BaseModel):
-<<<<<<< HEAD
     embed_dim: int = 384
     tgt_vocab_size: int = 384 
-=======
-    embed_dim: int = 512
-    tgt_vocab_size: int = 4096
->>>>>>> cf037101
     seq_len: int = 256
     num_layers: int = 4
     expansion_factor: int = 4
@@ -65,11 +60,9 @@
     writer = SummaryWriter(f"runs/{experiment_name}")
 
     # Load tokenizer
-<<<<<<< HEAD
-    tokenizer = Tokenizer.load("toy_data/tiny_sp")
-=======
+
     tokenizer = Tokenizer.load(tokenizer_path)
->>>>>>> cf037101
+
 
     # Model configuration
     model_config = ModelConfig(
@@ -83,14 +76,8 @@
     model = GPT(**model_config.model_dump()).to("cuda")
 
     criterion = nn.CrossEntropyLoss()
-<<<<<<< HEAD
-    optimizer = optim.Adam(model.parameters(),
-                           lr=0.00003,
-                           betas=(0.9, 0.98),
-                           eps=1e-9)
-=======
     optimizer = optim.Adam(model.parameters(), lr=0.0001, betas=(0.9, 0.98), eps=1e-9)
->>>>>>> cf037101
+
 
     # Load data and create DataLoader
     with open(train_data_path, encoding="utf-8") as f:
@@ -114,11 +101,7 @@
     )
 
     # Training loop
-<<<<<<< HEAD
-    for epoch in range(1000):
-=======
     for epoch in range(epochs):
->>>>>>> cf037101
         train_loss = 0
         model.train()
         with tqdm(train_loader, unit="batch") as tepoch:
